--- conflicted
+++ resolved
@@ -28,34 +28,18 @@
                 }
             }
 
-<<<<<<< HEAD
             return new StateInfo(stateRepresentation.UnderlyingState, ignoredTriggers,
                 stateRepresentation.EntryActions.Select(e => ActionInfo.Create(e)).ToList(),
                 stateRepresentation.ActivateActions.Select(e => e.Description).ToList(),
                 stateRepresentation.DeactivateActions.Select(e => e.Description).ToList(),
                 stateRepresentation.ExitActions.Select(e => e.Description).ToList());
-=======
-            StateInfo stateInfo = new StateInfo(stateReperesentation.UnderlyingState, ignoredTriggers,
-                stateReperesentation.EntryActions.Select(e => e.Description).ToList(),
-                stateReperesentation.ActivateActions.Select(e => e.Description).ToList(),
-                stateReperesentation.DeactivateActions.Select(e => e.Description).ToList(),
-                stateReperesentation.ExitActions.Select(e => e.Description).ToList());
-
-            return stateInfo;
->>>>>>> bff36867
         }
  
         internal static void AddRelationships<TState, TTrigger>(StateInfo info, StateMachine<TState, TTrigger>.StateRepresentation stateRepresentation, Func<TState, StateInfo> lookupState)
         {
-<<<<<<< HEAD
-            Enforce.ArgumentNotNull(lookupState, nameof(lookupState));
+            if (lookupState == null) throw new ArgumentNullException(nameof(lookupState));
 
             var substates = stateRepresentation.GetSubstates().Select(s => lookupState(s.UnderlyingState)).ToList();
-=======
-            if (lookupState == null) throw new ArgumentNullException(nameof(lookupState));
-
-            var substates = stateReperesentation.GetSubstates().Select(s => lookupState(s.UnderlyingState)).ToList();
->>>>>>> bff36867
 
             StateInfo superstate = null;
             if (stateRepresentation.Superstate != null)
@@ -151,11 +135,7 @@
         /// </summary>
         public IEnumerable<InvocationInfo> ExitActions { get; private set; }
 
-<<<<<<< HEAD
         /// <summary> 
-=======
-        /// <summary>
->>>>>>> bff36867
         /// Transitions defined for this state.
         /// </summary>
         public IEnumerable<TransitionInfo> Transitions { get { return FixedTransitions.Concat<TransitionInfo>(DynamicTransitions); } }
