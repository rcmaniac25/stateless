﻿using System;
using System.Collections.Generic;
using System.Linq;
using System.Threading.Tasks;

namespace Stateless
{
    public partial class StateMachine<TState, TTrigger>
    {
        internal partial class StateRepresentation
        {
            readonly TState _state;

            readonly IDictionary<TTrigger, ICollection<TriggerBehaviour>> _triggerBehaviours =
                new Dictionary<TTrigger, ICollection<TriggerBehaviour>>();

            internal IDictionary<TTrigger, ICollection<TriggerBehaviour>> TriggerBehaviours { get { return _triggerBehaviours; } }

            readonly ICollection<EntryActionBehavior> _entryActions = new List<EntryActionBehavior>();
            internal ICollection<EntryActionBehavior> EntryActions { get { return _entryActions; } }

            readonly ICollection<ExitActionBehavior> _exitActions = new List<ExitActionBehavior>();
            internal ICollection<ExitActionBehavior> ExitActions { get { return _exitActions; } }

            readonly ICollection<ActivateActionBehaviour> _activateActions = new List<ActivateActionBehaviour>();
            internal ICollection<ActivateActionBehaviour> ActivateActions { get { return _activateActions; } }

            readonly ICollection<DeactivateActionBehaviour> _deactivateActions = new List<DeactivateActionBehaviour>();
            internal ICollection<DeactivateActionBehaviour> DeactivateActions { get { return _deactivateActions; } }

            readonly ICollection<InternalActionBehaviour> _internalActions = new List<InternalActionBehaviour>();

            StateRepresentation _superstate; // null
            bool active;

            readonly ICollection<StateRepresentation> _substates = new List<StateRepresentation>();

            public StateRepresentation(TState state)
            {
                _state = state;
            }

            internal ICollection<StateRepresentation> GetSubstates()
            {
                return _substates;
            }

            public bool CanHandle(TTrigger trigger, params object[] args)
            {
                return TryFindHandler(trigger, args, out TriggerBehaviourResult unused);
            }

            public bool TryFindHandler(TTrigger trigger, object[] args, out TriggerBehaviourResult handler)
            {
                return (TryFindLocalHandler(trigger, args, out handler) ||
                    (Superstate != null && Superstate.TryFindHandler(trigger, args, out handler)));
            }

            bool TryFindLocalHandler(TTrigger trigger, object[] args, out TriggerBehaviourResult handlerResult)
            {
                if (!_triggerBehaviours.TryGetValue(trigger, out ICollection<TriggerBehaviour> possible))
                {
                    handlerResult = null;
                    return false;
                }

                // Guard functions executed
                var actual = possible
<<<<<<< HEAD
                    .Select(h => new TriggerBehaviourResult(h, h.UnmetGuardConditions(args)));
=======
                    .Select(h => new TriggerBehaviourResult(h, h.UnmetGuardConditions)).ToArray();
>>>>>>> e50e08bc

                handlerResult = TryFindLocalHandlerResult(trigger, actual, r => !r.UnmetGuardConditions.Any())
                    ?? TryFindLocalHandlerResult(trigger, actual, r => r.UnmetGuardConditions.Any());

                return !handlerResult.UnmetGuardConditions.Any();
            }

            TriggerBehaviourResult TryFindLocalHandlerResult(TTrigger trigger, IEnumerable<TriggerBehaviourResult> results, Func<TriggerBehaviourResult, bool> filter)
            {
                var actual = results
                    .Where(filter);

                if (actual.Count() > 1)
                    throw new InvalidOperationException(
                        string.Format(StateRepresentationResources.MultipleTransitionsPermitted,
                        trigger, _state));

                return actual
                    .FirstOrDefault();
            }
            public void AddActivateAction(Action action, Reflection.InvocationInfo activateActionDescription)
            {
                _activateActions.Add(new ActivateActionBehaviour.Sync(_state, action, activateActionDescription));
            }

            public void AddDeactivateAction(Action action, Reflection.InvocationInfo deactivateActionDescription)
            {
                _deactivateActions.Add(new DeactivateActionBehaviour.Sync(_state, action, deactivateActionDescription));
            }

            public void AddEntryAction(TTrigger trigger, Action<Transition, object[]> action, Reflection.InvocationInfo entryActionDescription)
            {
                _entryActions.Add(new EntryActionBehavior.SyncFrom<TTrigger>(trigger, action, entryActionDescription));
            }

            public void AddEntryAction(Action<Transition, object[]> action, Reflection.InvocationInfo entryActionDescription)
            {
                _entryActions.Add(new EntryActionBehavior.Sync(action, entryActionDescription));
            }

            public void AddExitAction(Action<Transition> action, Reflection.InvocationInfo exitActionDescription)
            {
                _exitActions.Add(new ExitActionBehavior.Sync(action, exitActionDescription));
            }

            internal void AddInternalAction(TTrigger trigger, Action<Transition, object[]> action)
            {
                if (action == null) throw new ArgumentNullException(nameof(action));

                _internalActions.Add(new InternalActionBehaviour.Sync((t, args) =>
                {
                    if (t.Trigger.Equals(trigger))
                        action(t, args);
                }));
            }

            public void Activate()
            {
                if (_superstate != null)
                    _superstate.Activate();

                if (active)
                    return;

                ExecuteActivationActions();
                active = true;
            }

            public void Deactivate()
            {
                if (!active)
                    return;

                ExecuteDeactivationActions();
                active = false;

                if (_superstate != null)
                    _superstate.Deactivate();
            }

            void ExecuteActivationActions()
            {
                foreach (var action in _activateActions)
                    action.Execute();
            }

            void ExecuteDeactivationActions()
            {
                foreach (var action in _deactivateActions)
                    action.Execute();
            }

            public void Enter(Transition transition, params object[] entryArgs)
            {
                if (transition.IsReentry)
                {
                    ExecuteEntryActions(transition, entryArgs);
                    ExecuteActivationActions();
                }
                else if (!Includes(transition.Source))
                {
                    if (_superstate != null)
                        _superstate.Enter(transition, entryArgs);

                    ExecuteEntryActions(transition, entryArgs);
                    ExecuteActivationActions();
                }
            }

            public Transition Exit(Transition transition)
            {
                if (transition.IsReentry)
                {
                    ExecuteDeactivationActions();
                    ExecuteExitActions(transition);
                }
                else if (!Includes(transition.Destination))
                {
                    ExecuteDeactivationActions();
                    ExecuteExitActions(transition);

                    if (_superstate != null)
                    {
                        transition = new Transition(_superstate.UnderlyingState, transition.Destination, transition.Trigger);
                         return _superstate.Exit(transition);
                    }
                }
                return transition;
            }

            void ExecuteEntryActions(Transition transition, object[] entryArgs)
            {
                foreach (var action in _entryActions)
                    action.Execute(transition, entryArgs);
            }

            void ExecuteExitActions(Transition transition)
            {
                foreach (var action in _exitActions)
                    action.Execute(transition);
            }
            internal void InternalAction(Transition transition, object[] args)
            {
                var possibleActions = new List<InternalActionBehaviour>();

                // Look for actions in superstate(s) recursivly until we hit the topmost superstate, or we actually find some trigger handlers.
                StateRepresentation aStateRep = this;
                while (aStateRep != null)
                {
                    if (aStateRep.TryFindLocalHandler(transition.Trigger, args, out TriggerBehaviourResult result))
                    {
                        // Trigger handler(s) found in this state
                        possibleActions.AddRange(aStateRep._internalActions);
                        break;
                    }
                    // Try to look for trigger handlers in superstate (if it exists)
                    aStateRep = aStateRep._superstate;
                }

                // Execute internal transition event handler
                foreach (var action in possibleActions)
                {
                    action.Execute(transition, args);
                }
            }
            public void AddTriggerBehaviour(TriggerBehaviour triggerBehaviour)
            {
                if (!_triggerBehaviours.TryGetValue(triggerBehaviour.Trigger, out ICollection<TriggerBehaviour> allowed))
                {
                    allowed = new List<TriggerBehaviour>();
                    _triggerBehaviours.Add(triggerBehaviour.Trigger, allowed);
                }
                allowed.Add(triggerBehaviour);
            }

            public StateRepresentation Superstate
            {
                get
                {
                    return _superstate;
                }
                set
                {
                    _superstate = value;
                }
            }

            public TState UnderlyingState
            {
                get
                {
                    return _state;
                }
            }

            public void AddSubstate(StateRepresentation substate)
            {
                _substates.Add(substate);
            }

            public bool Includes(TState state)
            {
                return _state.Equals(state) || _substates.Any(s => s.Includes(state));
            }

            public bool IsIncludedIn(TState state)
            {
                return
                    _state.Equals(state) ||
                    (_superstate != null && _superstate.IsIncludedIn(state));
            }

			public IEnumerable<TTrigger> PermittedTriggers
			{
				get
				{
					return GetPermittedTriggers();
				}
			}

            public IEnumerable<TTrigger> GetPermittedTriggers(params object[] args)
            {
                var result = _triggerBehaviours
                    .Where(t => t.Value.Any(a => !a.UnmetGuardConditions(args).Any()))
                    .Select(t => t.Key);

                if (Superstate != null)
                    result = result.Union(Superstate.GetPermittedTriggers(args));

                return result.ToArray();
            }
        }
    }
}<|MERGE_RESOLUTION|>--- conflicted
+++ resolved
@@ -66,11 +66,7 @@
 
                 // Guard functions executed
                 var actual = possible
-<<<<<<< HEAD
-                    .Select(h => new TriggerBehaviourResult(h, h.UnmetGuardConditions(args)));
-=======
                     .Select(h => new TriggerBehaviourResult(h, h.UnmetGuardConditions)).ToArray();
->>>>>>> e50e08bc
 
                 handlerResult = TryFindLocalHandlerResult(trigger, actual, r => !r.UnmetGuardConditions.Any())
                     ?? TryFindLocalHandlerResult(trigger, actual, r => r.UnmetGuardConditions.Any());
