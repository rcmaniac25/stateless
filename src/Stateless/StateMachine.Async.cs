﻿#if TASKS

using System;
using System.Collections.Generic;
using System.Linq;
using System.Threading.Tasks;

namespace Stateless
{
    public partial class StateMachine<TState, TTrigger>
    {
        /// <summary>
        /// Activates current state in asynchronous fashion. Actions associated with activating the currrent state
        /// will be invoked. The activation is idempotent and subsequent activation of the same current state 
        /// will not lead to re-execution of activation callbacks.
        /// </summary>
        public Task ActivateAsync()
        {
            var representativeState = GetRepresentation(State);
            return representativeState.ActivateAsync();
        }

        /// <summary>
        /// Deactivates current state in asynchronous fashion. Actions associated with deactivating the currrent state
        /// will be invoked. The deactivation is idempotent and subsequent deactivation of the same current state 
        /// will not lead to re-execution of deactivation callbacks.
        /// </summary>
        public Task DeactivateAsync()
        {
            var representativeState = GetRepresentation(State);
            return representativeState.DeactivateAsync();
        }

        /// <summary>
        /// Transition from the current state via the specified trigger in async fashion.
        /// The target state is determined by the configuration of the current state.
        /// Actions associated with leaving the current state and entering the new one
        /// will be invoked.
        /// </summary>
        /// <param name="trigger">The trigger to fire.</param>
        /// <exception cref="System.InvalidOperationException">The current state does
        /// not allow the trigger to be fired.</exception>
        public Task FireAsync(TTrigger trigger)
        {
            return InternalFireAsync(trigger, new object[0]);
        }

        /// <summary>
        /// Transition from the current state via the specified trigger in async fashion.
        /// The target state is determined by the configuration of the current state.
        /// Actions associated with leaving the current state and entering the new one
        /// will be invoked.
        /// </summary>
        /// <typeparam name="TArg0">Type of the first trigger argument.</typeparam>
        /// <param name="trigger">The trigger to fire.</param>
        /// <param name="arg0">The first argument.</param>
        /// <exception cref="System.InvalidOperationException">The current state does
        /// not allow the trigger to be fired.</exception>
        public Task FireAsync<TArg0>(TriggerWithParameters<TArg0> trigger, TArg0 arg0)
        {
            if (trigger == null) throw new ArgumentNullException(nameof(trigger));

            return InternalFireAsync(trigger.Trigger, arg0);
        }

        /// <summary>
        /// Transition from the current state via the specified trigger in async fashion.
        /// The target state is determined by the configuration of the current state.
        /// Actions associated with leaving the current state and entering the new one
        /// will be invoked.
        /// </summary>
        /// <typeparam name="TArg0">Type of the first trigger argument.</typeparam>
        /// <typeparam name="TArg1">Type of the second trigger argument.</typeparam>
        /// <param name="arg0">The first argument.</param>
        /// <param name="arg1">The second argument.</param>
        /// <param name="trigger">The trigger to fire.</param>
        /// <exception cref="System.InvalidOperationException">The current state does
        /// not allow the trigger to be fired.</exception>
        public Task FireAsync<TArg0, TArg1>(TriggerWithParameters<TArg0, TArg1> trigger, TArg0 arg0, TArg1 arg1)
        {
            if (trigger == null) throw new ArgumentNullException(nameof(trigger));

            return InternalFireAsync(trigger.Trigger, arg0, arg1);
        }

        /// <summary>
        /// Transition from the current state via the specified trigger in async fashion.
        /// The target state is determined by the configuration of the current state.
        /// Actions associated with leaving the current state and entering the new one
        /// will be invoked.
        /// </summary>
        /// <typeparam name="TArg0">Type of the first trigger argument.</typeparam>
        /// <typeparam name="TArg1">Type of the second trigger argument.</typeparam>
        /// <typeparam name="TArg2">Type of the third trigger argument.</typeparam>
        /// <param name="arg0">The first argument.</param>
        /// <param name="arg1">The second argument.</param>
        /// <param name="arg2">The third argument.</param>
        /// <param name="trigger">The trigger to fire.</param>
        /// <exception cref="System.InvalidOperationException">The current state does
        /// not allow the trigger to be fired.</exception>
        public Task FireAsync<TArg0, TArg1, TArg2>(TriggerWithParameters<TArg0, TArg1, TArg2> trigger, TArg0 arg0, TArg1 arg1, TArg2 arg2)
        {
            if (trigger == null) throw new ArgumentNullException(nameof(trigger));

            return InternalFireAsync(trigger.Trigger, arg0, arg1, arg2);
        }
        /// <summary>
        /// Queue events and then fire in order.
        /// If only one event is queued, this behaves identically to the non-queued version.
        /// </summary>
        /// <param name="trigger">  The trigger. </param>
        /// <param name="args">     A variable-length parameters list containing arguments. </param>
        async Task InternalFireAsync(TTrigger trigger, params object[] args)
        {
            if (_firing)
            {
                _eventQueue.Enqueue(new QueuedTrigger { Trigger = trigger, Args = args });
                return;
            }

            try
            {
                _firing = true;

                await InternalFireOneAsync(trigger, args);

                while (_eventQueue.Count != 0)
                {
                    var queuedEvent = _eventQueue.Dequeue();
                    await InternalFireOneAsync(queuedEvent.Trigger, queuedEvent.Args);
                }
            }
            finally
            {
                _firing = false;
            }
        }
        async Task InternalFireOneAsync(TTrigger trigger, params object[] args)
        {
            TriggerWithParameters configuration;
            if (_triggerConfiguration.TryGetValue(trigger, out configuration))
                configuration.ValidateParameters(args);

            var source = State;
            var representativeState = GetRepresentation(source);

            TriggerBehaviourResult result;
            if (!representativeState.TryFindHandler(trigger, out result))
            {
                await _unhandledTriggerAction.ExecuteAsync(representativeState.UnderlyingState, trigger, result?.UnmetGuardConditions);
                return;
            }

            TState destination;
            if (result.Handler.ResultsInTransitionFrom(source, args, out destination))
            {
                var transition = new Transition(source, destination, trigger);

                await representativeState.ExitAsync(transition);

                State = transition.Destination;
                var newRepresentation = GetRepresentation(transition.Destination);
                await _onTransitionedEvent.InvokeAsync(transition);

                await newRepresentation.EnterAsync(transition, args);
            }
            else
            {
                var transition = new Transition(source, destination, trigger);

                await CurrentRepresentation.InternalActionAsync(transition, args);
            }
        }

        /// <summary>
        /// Override the default behaviour of throwing an exception when an unhandled trigger
        /// is fired.
        /// </summary>
        /// <param name="unhandledTriggerAction"></param>
        public void OnUnhandledTriggerAsync(Func<TState, TTrigger, Task> unhandledTriggerAction)
        {
<<<<<<< HEAD
            Enforce.ArgumentNotNull(unhandledTriggerAction, nameof(unhandledTriggerAction));
=======
            if (unhandledTriggerAction == null) throw new ArgumentNullException(nameof(unhandledTriggerAction));
>>>>>>> bff36867
            _unhandledTriggerAction = new UnhandledTriggerAction.Async((s, t, c) => unhandledTriggerAction(s, t));
        }

        /// <summary>
        /// Override the default behaviour of throwing an exception when an unhandled trigger
        /// is fired.
        /// </summary>
        /// <param name="unhandledTriggerAction">An asynchronous action to call when an unhandled trigger is fired.</param>
        public void OnUnhandledTriggerAsync(Func<TState, TTrigger, ICollection<string>, Task> unhandledTriggerAction)
        {
<<<<<<< HEAD
            Enforce.ArgumentNotNull(unhandledTriggerAction, nameof(unhandledTriggerAction));
=======
            if (unhandledTriggerAction == null) throw new ArgumentNullException(nameof(unhandledTriggerAction));
>>>>>>> bff36867
            _unhandledTriggerAction = new UnhandledTriggerAction.Async(unhandledTriggerAction);
        }

        /// <summary>
        /// Registers an asynchronous callback that will be invoked every time the statemachine
        /// transitions from one state into another.
        /// </summary>
        /// <param name="onTransitionAction">The asynchronous action to execute, accepting the details
        /// of the transition.</param>
        public void OnTransitionedAsync(Func<Transition, Task> onTransitionAction)
        {
<<<<<<< HEAD
            Enforce.ArgumentNotNull(onTransitionAction, nameof(onTransitionAction));
=======
            if (onTransitionAction == null) throw new ArgumentNullException(nameof(onTransitionAction));
>>>>>>> bff36867
            _onTransitionedEvent.Register(onTransitionAction);
        }
    }
}

#endif<|MERGE_RESOLUTION|>--- conflicted
+++ resolved
@@ -179,11 +179,7 @@
         /// <param name="unhandledTriggerAction"></param>
         public void OnUnhandledTriggerAsync(Func<TState, TTrigger, Task> unhandledTriggerAction)
         {
-<<<<<<< HEAD
-            Enforce.ArgumentNotNull(unhandledTriggerAction, nameof(unhandledTriggerAction));
-=======
             if (unhandledTriggerAction == null) throw new ArgumentNullException(nameof(unhandledTriggerAction));
->>>>>>> bff36867
             _unhandledTriggerAction = new UnhandledTriggerAction.Async((s, t, c) => unhandledTriggerAction(s, t));
         }
 
@@ -194,11 +190,7 @@
         /// <param name="unhandledTriggerAction">An asynchronous action to call when an unhandled trigger is fired.</param>
         public void OnUnhandledTriggerAsync(Func<TState, TTrigger, ICollection<string>, Task> unhandledTriggerAction)
         {
-<<<<<<< HEAD
-            Enforce.ArgumentNotNull(unhandledTriggerAction, nameof(unhandledTriggerAction));
-=======
             if (unhandledTriggerAction == null) throw new ArgumentNullException(nameof(unhandledTriggerAction));
->>>>>>> bff36867
             _unhandledTriggerAction = new UnhandledTriggerAction.Async(unhandledTriggerAction);
         }
 
@@ -210,11 +202,7 @@
         /// of the transition.</param>
         public void OnTransitionedAsync(Func<Transition, Task> onTransitionAction)
         {
-<<<<<<< HEAD
-            Enforce.ArgumentNotNull(onTransitionAction, nameof(onTransitionAction));
-=======
             if (onTransitionAction == null) throw new ArgumentNullException(nameof(onTransitionAction));
->>>>>>> bff36867
             _onTransitionedEvent.Register(onTransitionAction);
         }
     }
